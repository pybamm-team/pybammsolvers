import os
import subprocess
import argparse
import platform
import shutil
from os.path import join, isfile
from multiprocessing import cpu_count
import pathlib


def build_solvers():
    DEFAULT_INSTALL_DIR = str(pathlib.Path(__file__).parent.resolve() / ".idaklu")

    def safe_remove_dir(path):
        if os.path.exists(path):
            shutil.rmtree(path)

    def install_suitesparse():
        # The SuiteSparse KLU module has 4 dependencies:
        # - suitesparseconfig
        # - AMD
        # - COLAMD
        # - BTF
        suitesparse_src = pathlib.Path("SuiteSparse")
        print("-" * 10, "Building SuiteSparse_config", "-" * 40)
        make_cmd = [
            "make",
            "library",
        ]
        install_cmd = [
            "make",
            f"-j{cpu_count()}",
            "install",
        ]
        print("-" * 10, "Building SuiteSparse", "-" * 40)
        # Set CMAKE_OPTIONS as environment variables to pass to the GNU Make command
        env = os.environ.copy()
        for libdir in ["SuiteSparse_config", "AMD", "COLAMD", "BTF", "KLU"]:
            build_dir = os.path.join(suitesparse_src, libdir)
            # We want to ensure that libsuitesparseconfig.dylib is not repeated in
            # multiple paths at the time of wheel repair. Therefore, it should not be
            # built with an RPATH since it is copied to the install prefix.
            if libdir == "SuiteSparse_config":
                # if in CI, set RPATH to the install directory for SuiteSparse_config
                # dylibs to find libomp.dylib when repairing the wheel
                if os.environ.get("CIBUILDWHEEL") == "1":
                    env["CMAKE_OPTIONS"] = (
<<<<<<< HEAD
                        f"-DCMAKE_INSTALL_PREFIX={DEFAULT_INSTALL_DIR} -DCMAKE_INSTALL_RPATH={DEFAULT_INSTALL_DIR}/lib"
=======
                        f"-DCMAKE_INSTALL_PREFIX={install_dir} -DCMAKE_INSTALL_RPATH={install_dir}/lib"
>>>>>>> ffec7b5a
                    )
                else:
                    env["CMAKE_OPTIONS"] = (
                        f"-DCMAKE_INSTALL_PREFIX={DEFAULT_INSTALL_DIR}"
                    )
            else:
                # For AMD, COLAMD, BTF and KLU; do not set a BUILD RPATH but use an
                # INSTALL RPATH in order to ensure that the dynamic libraries are found
                # at runtime just once. Otherwise, delocate complains about multiple
                # references to the SuiteSparse_config dynamic library (auditwheel does not).
                env["CMAKE_OPTIONS"] = (
<<<<<<< HEAD
                    f"-DCMAKE_INSTALL_PREFIX={DEFAULT_INSTALL_DIR} -DCMAKE_INSTALL_RPATH={DEFAULT_INSTALL_DIR}/lib -DCMAKE_INSTALL_RPATH_USE_LINK_PATH=FALSE -DCMAKE_BUILD_WITH_INSTALL_RPATH=FALSE"
=======
                    f"-DCMAKE_INSTALL_PREFIX={install_dir} -DCMAKE_INSTALL_RPATH={install_dir}/lib -DCMAKE_INSTALL_RPATH_USE_LINK_PATH=FALSE -DCMAKE_BUILD_WITH_INSTALL_RPATH=FALSE"
>>>>>>> ffec7b5a
                )
            subprocess.run(make_cmd, cwd=build_dir, env=env, shell=True, check=True)
            subprocess.run(install_cmd, cwd=build_dir, check=True)

    def install_sundials():
        KLU_INCLUDE_DIR = os.path.join(DEFAULT_INSTALL_DIR, "include", "suitesparse")
        KLU_LIBRARY_DIR = os.path.join(DEFAULT_INSTALL_DIR, "lib")
        cmake_args = [
            "-DENABLE_LAPACK=ON",
            "-DSUNDIALS_INDEX_SIZE=32",
            "-DEXAMPLES_ENABLE_C=OFF",
            "-DEXAMPLES_ENABLE_CXX=OFF",
            "-DEXAMPLES_INSTALL=OFF",
            "-DENABLE_KLU=ON",
            "-DENABLE_OPENMP=ON",
            f"-DKLU_INCLUDE_DIR={KLU_INCLUDE_DIR}",
            f"-DKLU_LIBRARY_DIR={KLU_LIBRARY_DIR}",
            "-DCMAKE_INSTALL_PREFIX=" + DEFAULT_INSTALL_DIR,
            # on macOS use fixed paths rather than rpath
            "-DCMAKE_INSTALL_NAME_DIR=" + KLU_LIBRARY_DIR,
        ]

        # try to find OpenMP on mac
        if platform.system() == "Darwin":
            # flags to find OpenMP on mac
            if platform.processor() == "arm":
                OpenMP_C_FLAGS = (
                    "-Xpreprocessor -fopenmp -I/opt/homebrew/opt/libomp/include"
                )
                OpenMP_C_LIB_NAMES = "omp"
                OpenMP_omp_LIBRARY = "/opt/homebrew/opt/libomp/lib/libomp.dylib"
            elif platform.processor() == "i386":
                OpenMP_C_FLAGS = (
                    "-Xpreprocessor -fopenmp -I/usr/local/opt/libomp/include"
                )
                OpenMP_C_LIB_NAMES = "omp"
                OpenMP_omp_LIBRARY = "/usr/local/opt/libomp/lib/libomp.dylib"
            else:
                raise NotImplementedError(
                    f"Unsupported processor architecture: {platform.processor()}. "
                    "Only 'arm' and 'i386' architectures are supported."
                )

            # Don't pass the following args to CMake when building wheels. We set a custom
            # OpenMP installation for macOS wheels in the wheel build script.
            # This is because we can't use Homebrew's OpenMP dylib due to the wheel
            # repair process, where Homebrew binaries are not built for distribution and
            # break MACOSX_DEPLOYMENT_TARGET. We use a custom OpenMP binary as described
            # in CIBW_BEFORE_ALL in the wheel builder CI job.
            # Check for CI environment variable to determine if we are building a wheel
            if os.environ.get("CIBUILDWHEEL") != "1":
                print("Using Homebrew OpenMP for macOS build")
                cmake_args += [
                    "-DOpenMP_C_FLAGS=" + OpenMP_C_FLAGS,
                    "-DOpenMP_C_LIB_NAMES=" + OpenMP_C_LIB_NAMES,
                    "-DOpenMP_omp_LIBRARY=" + OpenMP_omp_LIBRARY,
                ]

        build_dir = pathlib.Path("build_sundials")
        if not os.path.exists(build_dir):
            print("\n-" * 10, "Creating build dir", "-" * 40)
            os.makedirs(build_dir)

        sundials_src = "../sundials"
        print("-" * 10, "Running CMake prepare", "-" * 40)
        subprocess.run(["cmake", sundials_src, *cmake_args], cwd=build_dir, check=True)

        print("-" * 10, "Building SUNDIALS", "-" * 40)
        make_cmd = ["make", f"-j{cpu_count()}", "install"]
        subprocess.run(make_cmd, cwd=build_dir, check=True)

    def check_libraries_installed():
        # Define the directories to check for SUNDIALS and SuiteSparse libraries
        lib_dirs = [DEFAULT_INSTALL_DIR]

        sundials_files = [
            "libsundials_idas",
            "libsundials_sunlinsolklu",
            "libsundials_sunlinsoldense",
            "libsundials_sunlinsolspbcgs",
            "libsundials_sunlinsollapackdense",
            "libsundials_sunmatrixsparse",
            "libsundials_nvecserial",
            "libsundials_nvecopenmp",
        ]
        if platform.system() == "Linux":
            sundials_files = [file + ".so" for file in sundials_files]
        elif platform.system() == "Darwin":
            sundials_files = [file + ".dylib" for file in sundials_files]
        sundials_lib_found = True
        # Check for SUNDIALS libraries in each directory
        for lib_file in sundials_files:
            file_found = False
            for lib_dir in lib_dirs:
                if isfile(join(lib_dir, "lib", lib_file)):
                    print(f"{lib_file} found in {lib_dir}.")
                    file_found = True
                    break
            if not file_found:
                print(
                    f"{lib_file} not found. Proceeding with SUNDIALS library installation."
                )
                sundials_lib_found = False
                break

        suitesparse_files = [
            "libsuitesparseconfig",
            "libklu",
            "libamd",
            "libcolamd",
            "libbtf",
        ]
        if platform.system() == "Linux":
            suitesparse_files = [file + ".so" for file in suitesparse_files]
        elif platform.system() == "Darwin":
            suitesparse_files = [file + ".dylib" for file in suitesparse_files]
        else:
            raise NotImplementedError(
                f"Unsupported operating system: {platform.system()}. This script currently supports only Linux and macOS."
            )

        suitesparse_lib_found = True
        # Check for SuiteSparse libraries in each directory
        for lib_file in suitesparse_files:
            file_found = False
            for lib_dir in lib_dirs:
                if isfile(join(lib_dir, "lib", lib_file)):
                    print(f"{lib_file} found in {lib_dir}.")
                    file_found = True
                    break
            if not file_found:
                print(
                    f"{lib_file} not found. Proceeding with SuiteSparse library installation."
                )
                suitesparse_lib_found = False
                break

        return sundials_lib_found, suitesparse_lib_found

    # First check requirements: make and cmake
    check_build_tools()

    # Build in parallel wherever possible
    os.environ["CMAKE_BUILD_PARALLEL_LEVEL"] = str(cpu_count())

    # Get installation location
    parser = argparse.ArgumentParser(
        description="Compile and install Sundials and SuiteSparse."
    )
    parser.add_argument(
        "--force",
        action="store_true",
        help="Force installation even if libraries are already found. This will overwrite the pre-existing files.",
    )
    args = parser.parse_args()

    if args.force:
        print(
            "The '--force' option is activated: installation will be forced, ignoring any existing libraries."
        )
        safe_remove_dir(pathlib.Path("build_sundials"))
        sundials_found, suitesparse_found = False, False
    else:
        # Check whether the libraries are installed
        sundials_found, suitesparse_found = check_libraries_installed()

    # Determine which libraries to install
    if not sundials_found and not suitesparse_found:
        install_suitesparse()
        install_sundials()
    else:
        if not sundials_found:
            install_sundials()
        if not suitesparse_found:
            install_suitesparse()


def check_build_tools():
    try:
        subprocess.run(["make", "--version"])
    except OSError as error:
        raise RuntimeError("Make must be installed.") from error
    try:
        subprocess.run(["cmake", "--version"])
    except OSError as error:
        raise RuntimeError("CMake must be installed.") from error


def check_build_tools():
    try:
        subprocess.run(["make", "--version"])
    except OSError as error:
        raise RuntimeError("Make must be installed.") from error
    try:
        subprocess.run(["cmake", "--version"])
    except OSError as error:
        raise RuntimeError("CMake must be installed.") from error


if __name__ == "__main__":
    build_solvers()<|MERGE_RESOLUTION|>--- conflicted
+++ resolved
@@ -45,11 +45,7 @@
                 # dylibs to find libomp.dylib when repairing the wheel
                 if os.environ.get("CIBUILDWHEEL") == "1":
                     env["CMAKE_OPTIONS"] = (
-<<<<<<< HEAD
                         f"-DCMAKE_INSTALL_PREFIX={DEFAULT_INSTALL_DIR} -DCMAKE_INSTALL_RPATH={DEFAULT_INSTALL_DIR}/lib"
-=======
-                        f"-DCMAKE_INSTALL_PREFIX={install_dir} -DCMAKE_INSTALL_RPATH={install_dir}/lib"
->>>>>>> ffec7b5a
                     )
                 else:
                     env["CMAKE_OPTIONS"] = (
@@ -61,11 +57,7 @@
                 # at runtime just once. Otherwise, delocate complains about multiple
                 # references to the SuiteSparse_config dynamic library (auditwheel does not).
                 env["CMAKE_OPTIONS"] = (
-<<<<<<< HEAD
                     f"-DCMAKE_INSTALL_PREFIX={DEFAULT_INSTALL_DIR} -DCMAKE_INSTALL_RPATH={DEFAULT_INSTALL_DIR}/lib -DCMAKE_INSTALL_RPATH_USE_LINK_PATH=FALSE -DCMAKE_BUILD_WITH_INSTALL_RPATH=FALSE"
-=======
-                    f"-DCMAKE_INSTALL_PREFIX={install_dir} -DCMAKE_INSTALL_RPATH={install_dir}/lib -DCMAKE_INSTALL_RPATH_USE_LINK_PATH=FALSE -DCMAKE_BUILD_WITH_INSTALL_RPATH=FALSE"
->>>>>>> ffec7b5a
                 )
             subprocess.run(make_cmd, cwd=build_dir, env=env, shell=True, check=True)
             subprocess.run(install_cmd, cwd=build_dir, check=True)
@@ -253,17 +245,5 @@
     except OSError as error:
         raise RuntimeError("CMake must be installed.") from error
 
-
-def check_build_tools():
-    try:
-        subprocess.run(["make", "--version"])
-    except OSError as error:
-        raise RuntimeError("Make must be installed.") from error
-    try:
-        subprocess.run(["cmake", "--version"])
-    except OSError as error:
-        raise RuntimeError("CMake must be installed.") from error
-
-
 if __name__ == "__main__":
     build_solvers()