--- conflicted
+++ resolved
@@ -13,13 +13,8 @@
 [project]
 name = "pybammsolvers"
 description = "Python interface for the IDAKLU solver"
-<<<<<<< HEAD
-requires-python = ">=3.9,<3.14"
+requires-python = ">=3.10,<3.13"
 license-files = ["LICENSE"]
-=======
-requires-python = ">=3.10,<3.13"
-license = {file = "LICENSE"}
->>>>>>> 1a0b005b
 dynamic = ["version", "readme"]
 dependencies = [
     "casadi==3.6.7",
