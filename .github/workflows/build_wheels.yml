--- conflicted
+++ resolved
@@ -50,11 +50,7 @@
           if-no-files-found: error
 
   build_manylinux_wheels:
-<<<<<<< HEAD
-    name: Wheels (linux)
-=======
     name: Wheels (Linux)
->>>>>>> 127bdfbf
     runs-on: ubuntu-latest
     steps:
       - uses: actions/checkout@v4
@@ -74,16 +70,9 @@
         env:
           CIBW_ARCHS_LINUX: x86_64
           CIBW_BEFORE_ALL_LINUX: >
-<<<<<<< HEAD
-            yum -y install openblas-devel lapack-devel
-          CIBW_BEFORE_BUILD_LINUX: >
-            python -m pip install cmake casadi setuptools wheel &&
-            python install_KLU_Sundials.py
-=======
             yum -y install openblas-devel lapack-devel &&
             python install_KLU_Sundials.py
           CIBW_BEFORE_BUILD_LINUX: python -m pip install cmake casadi==3.6.7 setuptools wheel
->>>>>>> 127bdfbf
           CIBW_REPAIR_WHEEL_COMMAND_LINUX: auditwheel repair -w {dest_dir} {wheel}
           CIBW_TEST_EXTRAS: "dev"
           CIBW_TEST_COMMAND: |
