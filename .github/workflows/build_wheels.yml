name: Build wheels
on:
  release:
    types: [ published ]
  workflow_dispatch:
  pull_request:
    branches:
      - "main"

env:
  CIBW_BUILD_VERBOSITY: 2
  CIBW_BUILD_FRONTEND: "pip; args: --no-build-isolation"
  # Skip PyPy and MUSL builds in any and all jobs
  CIBW_SKIP: "pp* *musllinux*"
  FORCE_COLOR: 3

jobs:
  build_windows_wheels:
    name: Wheels (Windows)
    runs-on: windows-latest
    steps:
      - uses: actions/checkout@v4
        with:
          submodules: 'true'
      - uses: actions/setup-python@v5
        with:
          python-version: 3.12
<<<<<<< HEAD

      - name: Get number of cores on Windows
        id: get_num_cores
        shell: python
        run: |
          from os import environ, cpu_count
          num_cpus = cpu_count()
          output_file = environ['GITHUB_OUTPUT']
          with open(output_file, "a", encoding="utf-8") as output_stream:
              output_stream.write(f"count={num_cpus}\n")
=======
>>>>>>> 127bdfbf

      - name: Build wheels on Windows
        run: pipx run cibuildwheel --output-dir wheelhouse
        env:
          CIBW_ENVIRONMENT: >
            PYBAMMSOLVERS_USE_VCPKG=ON
            VCPKG_ROOT_DIR=C:\vcpkg
            VCPKG_DEFAULT_TRIPLET=x64-windows-release
            VCPKG_FEATURE_FLAGS=manifests,registries
            CMAKE_GENERATOR="Visual Studio 17 2022"
            CMAKE_GENERATOR_PLATFORM=x64
            CMAKE_BUILD_PARALLEL_LEVEL=${{ steps.get_num_cores.outputs.count }}
          CIBW_ARCHS: AMD64
          CIBW_BEFORE_BUILD: python -m pip install setuptools delvewheel # skip CasADi and CMake
          CIBW_REPAIR_WHEEL_COMMAND: delvewheel repair --add-path C:/Windows/System32 -w {dest_dir} {wheel}
          CIBW_TEST_EXTRAS: "dev"
          CIBW_TEST_COMMAND: |
            python -m pytest {project}/tests
      - name: Upload Windows wheels
        uses: actions/upload-artifact@v4
        with:
          name: wheels_windows
          path: ./wheelhouse/*.whl
          if-no-files-found: error

  build_manylinux_wheels:
    name: Wheels (Linux)
    runs-on: ubuntu-latest
    steps:
      - uses: actions/checkout@v4
        with:
          submodules: 'true'

      - uses: actions/setup-python@v5
        with:
          python-version: 3.12

      - name: Build wheels on Linux
        run: pipx run cibuildwheel --output-dir wheelhouse
        env:
          CIBW_ARCHS_LINUX: x86_64
          CIBW_BEFORE_ALL_LINUX: >
            yum -y install openblas-devel lapack-devel &&
            python install_KLU_Sundials.py
          CIBW_BEFORE_BUILD_LINUX: python -m pip install cmake casadi==3.6.7 setuptools wheel
          CIBW_REPAIR_WHEEL_COMMAND_LINUX: auditwheel repair -w {dest_dir} {wheel}
          CIBW_TEST_EXTRAS: "dev"
          CIBW_TEST_COMMAND: |
            set -e -x
            python -m pytest {project}/tests

      - name: Upload wheels for Linux
        uses: actions/upload-artifact@v4
        with:
          name: wheels_manylinux
          path: ./wheelhouse/*.whl
          if-no-files-found: error

  build_macos_wheels:
    name: Wheels (${{ matrix.os }})
    runs-on: ${{ matrix.os }}
    strategy:
      matrix:
        os: [macos-13, macos-14]
      fail-fast: false
    steps:
      - uses: actions/checkout@v4
        with:
          submodules: 'true'
      - uses: actions/setup-python@v5
        with:
          python-version: 3.12

      - name: Install cibuildwheel
        run: python -m pip install cibuildwheel

      - name: Build wheels on macOS
        shell: bash
        run: |
            set -e -x

            # Set LLVM-OpenMP URL
            if [[ $(uname -m) == "x86_64" ]]; then
              OPENMP_URL="https://anaconda.org/conda-forge/llvm-openmp/11.1.0/download/osx-64/llvm-openmp-11.1.0-hda6cdc1_1.tar.bz2"
            elif [[ $(uname -m) == "arm64" ]]; then
              OPENMP_URL="https://anaconda.org/conda-forge/llvm-openmp/11.1.0/download/osx-arm64/llvm-openmp-11.1.0-hf3c4609_1.tar.bz2"
            fi

            # Download gfortran with proper macOS minimum version (11.0)
            if [[ $(uname -m) == "x86_64" ]]; then
              GFORTRAN_URL="https://github.com/isuruf/gcc/releases/download/gcc-11.3.0-2/gfortran-darwin-x86_64-native.tar.gz"
              KNOWN_SHA256="981367dd0ad4335613e91bbee453d60b6669f5d7e976d18c7bdb7f1966f26ae4 gfortran.tar.gz"
            elif [[ $(uname -m) == "arm64" ]]; then
              GFORTRAN_URL="https://github.com/isuruf/gcc/releases/download/gcc-11.3.0-2/gfortran-darwin-arm64-native.tar.gz"
              KNOWN_SHA256="84364eee32ba843d883fb8124867e2bf61a0cd73b6416d9897ceff7b85a24604 gfortran.tar.gz"
            fi

            # Validate gfortran tarball
            curl -L $GFORTRAN_URL -o gfortran.tar.gz
            if ! echo "$KNOWN_SHA256" != "$(shasum --algorithm 256 gfortran.tar.gz)"; then
              echo "Checksum failed"
              exit 1
            fi

            mkdir -p gfortran_installed
            tar -xv -C gfortran_installed/ -f gfortran.tar.gz

            if [[ $(uname -m) == "x86_64" ]]; then
              export FC=$(pwd)/gfortran_installed/gfortran-darwin-x86_64-native/bin/gfortran
              export PATH=$(pwd)/gfortran_installed/gfortran-darwin-x86_64-native/bin:$PATH
            elif [[ $(uname -m) == "arm64" ]]; then
              export FC=$(pwd)/gfortran_installed/gfortran-darwin-arm64-native/bin/gfortran
              export PATH=$(pwd)/gfortran_installed/gfortran-darwin-arm64-native/bin:$PATH
            fi

            # link libgfortran dylibs and place them in $SOLVER_LIB_PATH
            # and then change rpath for each of them
            # Note: libgcc_s.1.dylib not available on macOS arm64; skip for now
            SOLVER_LIB_PATH=$(pwd)/.idaklu/lib
            mkdir -p $SOLVER_LIB_PATH
            if [[ $(uname -m) == "x86_64" ]]; then
              lib_dir=$(pwd)/gfortran_installed/gfortran-darwin-x86_64-native/lib
              for lib in libgfortran.5.dylib libgfortran.dylib libquadmath.0.dylib libquadmath.dylib libgcc_s.1.dylib libgcc_s.1.1.dylib; do
                cp $lib_dir/$lib $SOLVER_LIB_PATH/
                install_name_tool -id $SOLVER_LIB_PATH/$lib $SOLVER_LIB_PATH/$lib
                codesign --force --sign - $SOLVER_LIB_PATH/$lib
              done
            elif [[ $(uname -m) == "arm64" ]]; then
              lib_dir=$(pwd)/gfortran_installed/gfortran-darwin-arm64-native/lib
              for lib in libgfortran.5.dylib libgfortran.dylib libquadmath.0.dylib libquadmath.dylib libgcc_s.1.1.dylib; do
                cp $lib_dir/$lib $SOLVER_LIB_PATH/.
                install_name_tool -id $SOLVER_LIB_PATH/$lib $SOLVER_LIB_PATH/$lib
                codesign --force --sign - $SOLVER_LIB_PATH/$lib
              done
            fi

            export SDKROOT=${SDKROOT:-$(xcrun --show-sdk-path)}

            # Can't download LLVM-OpenMP directly, use conda and set environment variables
            brew install miniforge
            conda create -n pybammsolvers-dev $OPENMP_URL
            if [[ $(uname -m) == "x86_64" ]]; then
              PREFIX="/usr/local/Caskroom/miniforge/base/envs/pybammsolvers-dev"
            elif [[ $(uname -m) == "arm64" ]]; then
              PREFIX="/opt/homebrew/Caskroom/miniforge/base/envs/pybammsolvers-dev"
            fi

            # Copy libomp.dylib from PREFIX to $SOLVER_LIB_PATH, needed for wheel repair
            cp $PREFIX/lib/libomp.dylib $SOLVER_LIB_PATH/.
            install_name_tool -id $SOLVER_LIB_PATH/libomp.dylib $SOLVER_LIB_PATH/libomp.dylib
            codesign --force --sign - $SOLVER_LIB_PATH/libomp.dylib

            export CC=/usr/bin/clang
            export CXX=/usr/bin/clang++
            export CPPFLAGS="$CPPFLAGS -Xpreprocessor -fopenmp"
            export CFLAGS="$CFLAGS -I$PREFIX/include"
            export CXXFLAGS="$CXXFLAGS -I$PREFIX/include"
            export LDFLAGS="$LDFLAGS -L$PREFIX/lib -lomp"

            # cibuildwheel not recognising its environment variable, so set manually
            export CIBUILDWHEEL="1"

            python install_KLU_Sundials.py
            python -m cibuildwheel --output-dir wheelhouse
        env:
          # 10.13 for Intel (macos-13), 11.0 for Apple Silicon (macos-14 and macos-latest)
          MACOSX_DEPLOYMENT_TARGET: ${{ matrix.os == 'macos-14' && '11.0' || '10.13' }}
          CIBW_ARCHS_MACOS: auto
          CIBW_BEFORE_BUILD: python -m pip install cmake casadi==3.6.7 setuptools delocate
          CIBW_REPAIR_WHEEL_COMMAND: |
            if [[ $(uname -m) == "x86_64" ]]; then
              delocate-listdeps {wheel} && delocate-wheel -v -w {dest_dir} {wheel}
            elif [[ $(uname -m) == "arm64" ]]; then
              # Use higher macOS target for now since casadi/libc++.1.0.dylib is still not fixed
              delocate-listdeps {wheel} && delocate-wheel -v -w {dest_dir} {wheel} --require-target-macos-version 11.1
              for file in {dest_dir}/*.whl; do mv "$file" "${file//macosx_11_1/macosx_11_0}"; done
            fi
          CIBW_TEST_EXTRAS: "dev"
          CIBW_TEST_COMMAND: |
            set -e -x
            python -m pytest {project}/tests

      - name: Upload wheels for macOS (amd64, arm64)
        uses: actions/upload-artifact@v4
        with:
          name: wheels_${{ matrix.os }}
          path: ./wheelhouse/*.whl
          if-no-files-found: error

  build_sdist:
    name: Build SDist
    runs-on: ubuntu-latest

    steps:
      - uses: actions/checkout@v4
      - uses: actions/setup-python@v5
        with:
          python-version: 3.12

      - name: Build SDist
        run: pipx run build --sdist

      - name: Upload SDist
        uses: actions/upload-artifact@v4.4.0
        with:
          name: sdist
          path: ./dist/*.tar.gz
          if-no-files-found: error

  publish_pypi:
    if: ${{ github.event_name == 'release' && github.repository == 'pybamm-team/pybammsolvers' }}
    name: Upload package to PyPI
    needs: [
      build_manylinux_wheels,
      build_macos_wheels,
      build_windows_wheels,
      build_sdist
    ]
    runs-on: ubuntu-latest
    environment:
      name: pypi
      url: https://pypi.org/p/pybammsolvers
    permissions:
      id-token: write

    steps:
      - name: Download all artifacts
        uses: actions/download-artifact@v4
        with:
          path: artifacts
          merge-multiple: true

      - name: Sanity check downloaded artifacts
        run: ls -lA artifacts/

      - name: Publish to PyPI
        uses: pypa/gh-action-pypi-publish@release/v1
        with:
          packages-dir: artifacts/<|MERGE_RESOLUTION|>--- conflicted
+++ resolved
@@ -25,19 +25,6 @@
       - uses: actions/setup-python@v5
         with:
           python-version: 3.12
-<<<<<<< HEAD
-
-      - name: Get number of cores on Windows
-        id: get_num_cores
-        shell: python
-        run: |
-          from os import environ, cpu_count
-          num_cpus = cpu_count()
-          output_file = environ['GITHUB_OUTPUT']
-          with open(output_file, "a", encoding="utf-8") as output_stream:
-              output_stream.write(f"count={num_cpus}\n")
-=======
->>>>>>> 127bdfbf
 
       - name: Build wheels on Windows
         run: pipx run cibuildwheel --output-dir wheelhouse
@@ -49,7 +36,6 @@
             VCPKG_FEATURE_FLAGS=manifests,registries
             CMAKE_GENERATOR="Visual Studio 17 2022"
             CMAKE_GENERATOR_PLATFORM=x64
-            CMAKE_BUILD_PARALLEL_LEVEL=${{ steps.get_num_cores.outputs.count }}
           CIBW_ARCHS: AMD64
           CIBW_BEFORE_BUILD: python -m pip install setuptools delvewheel # skip CasADi and CMake
           CIBW_REPAIR_WHEEL_COMMAND: delvewheel repair --add-path C:/Windows/System32 -w {dest_dir} {wheel}
