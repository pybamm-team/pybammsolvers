name: Build wheels
on:
  release:
    types: [ published ]
  workflow_dispatch:
  pull_request:
    branches:
      - "main"

env:
  CIBW_BUILD_VERBOSITY: 2
  CIBW_BUILD_FRONTEND: "pip; args: --no-build-isolation"
  # Skip PyPy and MUSL builds in any and all jobs
  CIBW_SKIP: "pp* *musllinux*"
  FORCE_COLOR: 3

jobs:
  build_windows_wheels:
    name: Wheels (Windows)
    runs-on: windows-latest
    steps:
      - uses: actions/checkout@v4
        with:
          submodules: 'true'
      - uses: actions/setup-python@v5
        with:
          python-version: 3.12

      - name: Build wheels on Windows
        run: pipx run cibuildwheel --output-dir wheelhouse
        env:
          CIBW_ENVIRONMENT: >
            PYBAMMSOLVERS_USE_VCPKG=ON
            VCPKG_ROOT_DIR=C:\vcpkg
            VCPKG_DEFAULT_TRIPLET=x64-windows-static-md
            VCPKG_FEATURE_FLAGS=manifests,registries
            CMAKE_GENERATOR="Visual Studio 17 2022"
            CMAKE_GENERATOR_PLATFORM=x64
          CIBW_ARCHS: AMD64
          CIBW_BEFORE_BUILD: python -m pip install setuptools delvewheel # skip CasADi and CMake
          CIBW_REPAIR_WHEEL_COMMAND: delvewheel repair --add-path C:/Windows/System32 -w {dest_dir} {wheel}
          CIBW_TEST_EXTRAS: "dev"
          CIBW_TEST_COMMAND: |
            python -m pytest {project}/tests
      - name: Upload Windows wheels
        uses: actions/upload-artifact@v4
        with:
          name: wheels_windows
          path: ./wheelhouse/*.whl
<<<<<<< HEAD
          if-no-files-found: error
=======
          if-no-files-found: error

  build_manylinux_wheels:
    name: Wheels (Linux)
    runs-on: ubuntu-latest
    steps:
      - uses: actions/checkout@v4
        with:
          submodules: 'true'

      - uses: actions/setup-python@v5
        with:
          python-version: 3.12

      - name: Build wheels on Linux
        run: pipx run cibuildwheel --output-dir wheelhouse
        env:
          CIBW_ARCHS_LINUX: x86_64
          CIBW_BEFORE_ALL_LINUX: >
            yum -y install openblas-devel lapack-devel &&
            python install_KLU_Sundials.py
          CIBW_BEFORE_BUILD_LINUX: python -m pip install cmake casadi==3.6.7 setuptools wheel
          CIBW_REPAIR_WHEEL_COMMAND_LINUX: auditwheel repair -w {dest_dir} {wheel}
          CIBW_TEST_EXTRAS: "dev"
          CIBW_TEST_COMMAND: |
            set -e -x
            python -m pytest {project}/tests

      - name: Upload wheels for Linux
        uses: actions/upload-artifact@v4
        with:
          name: wheels_manylinux
          path: ./wheelhouse/*.whl
          if-no-files-found: error

  build_macos_wheels:
    name: Wheels (${{ matrix.os }})
    runs-on: ${{ matrix.os }}
    strategy:
      matrix:
        os: [macos-13, macos-14]
      fail-fast: false
    steps:
      - uses: actions/checkout@v4
        with:
          submodules: 'true'
      - uses: actions/setup-python@v5
        with:
          python-version: 3.12

      - name: Install cibuildwheel
        run: python -m pip install cibuildwheel

      - name: Build wheels on macOS
        shell: bash
        run: |
            set -e -x

            # Set LLVM-OpenMP URL
            if [[ $(uname -m) == "x86_64" ]]; then
              OPENMP_URL="https://anaconda.org/conda-forge/llvm-openmp/11.1.0/download/osx-64/llvm-openmp-11.1.0-hda6cdc1_1.tar.bz2"
            elif [[ $(uname -m) == "arm64" ]]; then
              OPENMP_URL="https://anaconda.org/conda-forge/llvm-openmp/11.1.0/download/osx-arm64/llvm-openmp-11.1.0-hf3c4609_1.tar.bz2"
            fi

            # Download gfortran with proper macOS minimum version (11.0)
            if [[ $(uname -m) == "x86_64" ]]; then
              GFORTRAN_URL="https://github.com/isuruf/gcc/releases/download/gcc-11.3.0-2/gfortran-darwin-x86_64-native.tar.gz"
              KNOWN_SHA256="981367dd0ad4335613e91bbee453d60b6669f5d7e976d18c7bdb7f1966f26ae4 gfortran.tar.gz"
            elif [[ $(uname -m) == "arm64" ]]; then
              GFORTRAN_URL="https://github.com/isuruf/gcc/releases/download/gcc-11.3.0-2/gfortran-darwin-arm64-native.tar.gz"
              KNOWN_SHA256="84364eee32ba843d883fb8124867e2bf61a0cd73b6416d9897ceff7b85a24604 gfortran.tar.gz"
            fi

            # Validate gfortran tarball
            curl -L $GFORTRAN_URL -o gfortran.tar.gz
            if ! echo "$KNOWN_SHA256" != "$(shasum --algorithm 256 gfortran.tar.gz)"; then
              echo "Checksum failed"
              exit 1
            fi

            mkdir -p gfortran_installed
            tar -xv -C gfortran_installed/ -f gfortran.tar.gz

            if [[ $(uname -m) == "x86_64" ]]; then
              export FC=$(pwd)/gfortran_installed/gfortran-darwin-x86_64-native/bin/gfortran
              export PATH=$(pwd)/gfortran_installed/gfortran-darwin-x86_64-native/bin:$PATH
            elif [[ $(uname -m) == "arm64" ]]; then
              export FC=$(pwd)/gfortran_installed/gfortran-darwin-arm64-native/bin/gfortran
              export PATH=$(pwd)/gfortran_installed/gfortran-darwin-arm64-native/bin:$PATH
            fi

            # link libgfortran dylibs and place them in $SOLVER_LIB_PATH
            # and then change rpath for each of them
            # Note: libgcc_s.1.dylib not available on macOS arm64; skip for now
            SOLVER_LIB_PATH=$(pwd)/.idaklu/lib
            mkdir -p $SOLVER_LIB_PATH
            if [[ $(uname -m) == "x86_64" ]]; then
              lib_dir=$(pwd)/gfortran_installed/gfortran-darwin-x86_64-native/lib
              for lib in libgfortran.5.dylib libgfortran.dylib libquadmath.0.dylib libquadmath.dylib libgcc_s.1.dylib libgcc_s.1.1.dylib; do
                cp $lib_dir/$lib $SOLVER_LIB_PATH/
                install_name_tool -id $SOLVER_LIB_PATH/$lib $SOLVER_LIB_PATH/$lib
                codesign --force --sign - $SOLVER_LIB_PATH/$lib
              done
            elif [[ $(uname -m) == "arm64" ]]; then
              lib_dir=$(pwd)/gfortran_installed/gfortran-darwin-arm64-native/lib
              for lib in libgfortran.5.dylib libgfortran.dylib libquadmath.0.dylib libquadmath.dylib libgcc_s.1.1.dylib; do
                cp $lib_dir/$lib $SOLVER_LIB_PATH/.
                install_name_tool -id $SOLVER_LIB_PATH/$lib $SOLVER_LIB_PATH/$lib
                codesign --force --sign - $SOLVER_LIB_PATH/$lib
              done
            fi

            export SDKROOT=${SDKROOT:-$(xcrun --show-sdk-path)}

            # Can't download LLVM-OpenMP directly, use conda and set environment variables
            brew install miniforge
            conda create -n pybammsolvers-dev $OPENMP_URL
            if [[ $(uname -m) == "x86_64" ]]; then
              PREFIX="/usr/local/Caskroom/miniforge/base/envs/pybammsolvers-dev"
            elif [[ $(uname -m) == "arm64" ]]; then
              PREFIX="/opt/homebrew/Caskroom/miniforge/base/envs/pybammsolvers-dev"
            fi

            # Copy libomp.dylib from PREFIX to $SOLVER_LIB_PATH, needed for wheel repair
            cp $PREFIX/lib/libomp.dylib $SOLVER_LIB_PATH/.
            install_name_tool -id $SOLVER_LIB_PATH/libomp.dylib $SOLVER_LIB_PATH/libomp.dylib
            codesign --force --sign - $SOLVER_LIB_PATH/libomp.dylib

            export CC=/usr/bin/clang
            export CXX=/usr/bin/clang++
            export CPPFLAGS="$CPPFLAGS -Xpreprocessor -fopenmp"
            export CFLAGS="$CFLAGS -I$PREFIX/include"
            export CXXFLAGS="$CXXFLAGS -I$PREFIX/include"
            export LDFLAGS="$LDFLAGS -L$PREFIX/lib -lomp"

            # cibuildwheel not recognising its environment variable, so set manually
            export CIBUILDWHEEL="1"

            python install_KLU_Sundials.py
            python -m cibuildwheel --output-dir wheelhouse
        env:
          # 10.13 for Intel (macos-13), 11.0 for Apple Silicon (macos-14 and macos-latest)
          MACOSX_DEPLOYMENT_TARGET: ${{ matrix.os == 'macos-14' && '11.0' || '10.13' }}
          CIBW_ARCHS_MACOS: auto
          CIBW_BEFORE_BUILD: python -m pip install cmake casadi==3.6.7 setuptools delocate
          CIBW_REPAIR_WHEEL_COMMAND: |
            if [[ $(uname -m) == "x86_64" ]]; then
              delocate-listdeps {wheel} && delocate-wheel -v -w {dest_dir} {wheel}
            elif [[ $(uname -m) == "arm64" ]]; then
              # Use higher macOS target for now since casadi/libc++.1.0.dylib is still not fixed
              delocate-listdeps {wheel} && delocate-wheel -v -w {dest_dir} {wheel} --require-target-macos-version 11.1
              for file in {dest_dir}/*.whl; do mv "$file" "${file//macosx_11_1/macosx_11_0}"; done
            fi
          CIBW_TEST_EXTRAS: "dev"
          CIBW_TEST_COMMAND: |
            set -e -x
            python -m pytest {project}/tests

      - name: Upload wheels for macOS (amd64, arm64)
        uses: actions/upload-artifact@v4
        with:
          name: wheels_${{ matrix.os }}
          path: ./wheelhouse/*.whl
          if-no-files-found: error

  build_sdist:
    name: Build SDist
    runs-on: ubuntu-latest

    steps:
      - uses: actions/checkout@v4
      - uses: actions/setup-python@v5
        with:
          python-version: 3.12

      - name: Build SDist
        run: pipx run build --sdist

      - name: Upload SDist
        uses: actions/upload-artifact@v4.4.0
        with:
          name: sdist
          path: ./dist/*.tar.gz
          if-no-files-found: error

  publish_pypi:
    if: ${{ github.event_name == 'release' && github.repository == 'pybamm-team/pybammsolvers' }}
    name: Upload package to PyPI
    needs: [
      build_manylinux_wheels,
      build_macos_wheels,
      build_windows_wheels,
      build_sdist
    ]
    runs-on: ubuntu-latest
    environment:
      name: pypi
      url: https://pypi.org/p/pybammsolvers
    permissions:
      id-token: write

    steps:
      - name: Download all artifacts
        uses: actions/download-artifact@v4
        with:
          path: artifacts
          merge-multiple: true

      - name: Sanity check downloaded artifacts
        run: ls -lA artifacts/

      - name: Publish to PyPI
        uses: pypa/gh-action-pypi-publish@release/v1
        with:
          packages-dir: artifacts/
>>>>>>> 127bdfbf
<|MERGE_RESOLUTION|>--- conflicted
+++ resolved
@@ -47,9 +47,6 @@
         with:
           name: wheels_windows
           path: ./wheelhouse/*.whl
-<<<<<<< HEAD
-          if-no-files-found: error
-=======
           if-no-files-found: error
 
   build_manylinux_wheels:
@@ -265,5 +262,4 @@
       - name: Publish to PyPI
         uses: pypa/gh-action-pypi-publish@release/v1
         with:
-          packages-dir: artifacts/
->>>>>>> 127bdfbf
+          packages-dir: artifacts/