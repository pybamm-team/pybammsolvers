name: Unit tests

on:
  pull_request:
    branches:
      - "main"

concurrency:
  group: ${{ github.workflow }}-${{ github.ref }}
  cancel-in-progress: true

jobs:
  pytest:
    runs-on: ${{ matrix.os }}
    strategy:
      fail-fast: false
      matrix:
<<<<<<< HEAD
        os: [ubuntu-latest, macos-15-intel, macos-latest]
        python-version: ["3.10", "3.11", "3.12"]
=======
        os: [ ubuntu-latest, macos-13, macos-latest]
        python-version: ["3.10", "3.11", "3.12", "3.13"]
>>>>>>> 1b236cb8

    steps:
      - uses: actions/checkout@v5
        with:
          submodules: 'recursive'

      - name: Install dependencies (Linux)
        if: matrix.os == 'ubuntu-latest'
        run: sudo apt-get install gfortran gcc libopenblas-dev

      - name: Install dependencies (macOS)
        if: matrix.os == 'macos-15-intel' || matrix.os == 'macos-latest'
        env:
          HOMEBREW_NO_INSTALL_CLEANUP: 1
          HOMEBREW_NO_AUTO_UPDATE: 1
          HOMEBREW_NO_COLOR: 1
          NONINTERACTIVE: 1
        run: |
          brew analytics off
          brew install libomp
          brew reinstall gcc

      - name: Set up Python ${{ matrix.python-version }}
        uses: actions/setup-python@v6
        with:
          python-version: ${{ matrix.python-version }}

      - name: Install nox
        run: |
          pip install nox

      - name: Build and test
        run: |
          nox<|MERGE_RESOLUTION|>--- conflicted
+++ resolved
@@ -15,13 +15,8 @@
     strategy:
       fail-fast: false
       matrix:
-<<<<<<< HEAD
         os: [ubuntu-latest, macos-15-intel, macos-latest]
-        python-version: ["3.10", "3.11", "3.12"]
-=======
-        os: [ ubuntu-latest, macos-13, macos-latest]
         python-version: ["3.10", "3.11", "3.12", "3.13"]
->>>>>>> 1b236cb8
 
     steps:
       - uses: actions/checkout@v5
