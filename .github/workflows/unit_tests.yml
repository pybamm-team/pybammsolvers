--- conflicted
+++ resolved
@@ -25,13 +25,7 @@
 
       - name: Install dependencies (Linux)
         if: matrix.os == 'ubuntu-latest'
-<<<<<<< HEAD
-        run: |
-          sudo apt-get install gcc gfortran libopenblas-dev
-          pip install nox
-=======
-        run: sudo apt-get install gfortran gcc libopenblas-dev
->>>>>>> 7ee4fe54
+        run: sudo apt-get install gcc gfortran libopenblas-dev
 
       - name: Install dependencies (macOS)
         if: matrix.os == 'macos-13' || matrix.os == 'macos-latest'
